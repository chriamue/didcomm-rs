[package]
name = "didcomm-rs"
version = "0.7.2"
authors = ["Ivan Temchenko <35359595i@gmail.com>", "Sebastian Wolfram <wulfraem@users.noreply.github.com>", "Sebastian Dechant <763247+S3bb1@users.noreply.github.com>"]
edition = "2018"
repository = "https://github.com/decentralized-identity/didcomm-rs"
documentation = "https://docs.rs/didcomm-rs/"
description = "DIDComm messaging v2 specifications implementation: https://identity.foundation/didcomm-messaging/spec/"
license = "Apache-2.0"

[workspace]
members = [
    "utilities",
]

# See more keys and their definitions at https://doc.rust-lang.org/cargo/reference/manifest.html

[dependencies]
# Serialization
serde = { version = "1.0", features = ["derive"] }
serde_json = { version = "1.0", features = ["raw_value"] }
base64-url = "1.4.9"
# Raw crypto dependancies
chacha20poly1305 = { version = "0.8", optional = true }
aes-gcm = { version = "0.9.2", optional = true }
libaes = { version = "0.6.1", optional = true }
k256 = { version = "0.9.4", optional = true, features = ["ecdsa", "sha256", "zeroize"] }
p256 = { version = "0.9.0", optional = true, features = ["ecdsa", "zeroize"] }
ed25519-dalek = { version = "1.0", optional = true }
hex = { version = "0.4.3", features = ["serde"] }
ddoresolver-rs = { version = "0.4.2", default-features = false, features = ["didkey", "keriox"], optional = true }
x25519-dalek = "1.1"
arrayref = "0.3"
chrono = "0.4"
<<<<<<< HEAD
uuid = { version = "1.1", features = ["v4"] }
=======
uuid = { version = "1.1.2", features = ["v4"] }
>>>>>>> 5ba8ff48
sha2 = "0.8.1"

# Other
env_logger = "0.9.0"
log = "0.4.8"
regex = "1"
rand = "0.8"
rand_chacha = "0.3.0"
thiserror = "1.0"
paste = "1.0.5"
rand_core = "0.5.1"

[dev-dependencies]
sodiumoxide = "0.2.6"
base58 = "0.2.0"
utilities = { path = "./utilities" }
quickcheck = "1"
quickcheck_macros = "1"
<<<<<<< HEAD
fake = { version = "2.5", features = ["uuid"] }
=======
fake = { version = "2.5.0", features = ["uuid"] }
>>>>>>> 5ba8ff48

[dev-dependencies.cargo-husky]
version = "1"
default-features = false
features = ["user-hooks"]

[features]
default = ["raw-crypto", "resolve", "out-of-band"]
raw-crypto = ["chacha20poly1305", "aes-gcm", "k256", "p256", "ed25519-dalek", "libaes"]
resolve = ["ddoresolver-rs"]
out-of-band = []
<|MERGE_RESOLUTION|>--- conflicted
+++ resolved
@@ -32,11 +32,7 @@
 x25519-dalek = "1.1"
 arrayref = "0.3"
 chrono = "0.4"
-<<<<<<< HEAD
 uuid = { version = "1.1", features = ["v4"] }
-=======
-uuid = { version = "1.1.2", features = ["v4"] }
->>>>>>> 5ba8ff48
 sha2 = "0.8.1"
 
 # Other
@@ -55,11 +51,9 @@
 utilities = { path = "./utilities" }
 quickcheck = "1"
 quickcheck_macros = "1"
-<<<<<<< HEAD
+fix-default-features-compilation
 fake = { version = "2.5", features = ["uuid"] }
-=======
-fake = { version = "2.5.0", features = ["uuid"] }
->>>>>>> 5ba8ff48
+
 
 [dev-dependencies.cargo-husky]
 version = "1"
