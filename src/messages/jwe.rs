use base64_url::{encode, decode};
use rand::{Rng, prelude::SliceRandom};
use crate::{
    Jwk,
    JwmHeader,
    Recepient,
    messages::serialization::base64_jwm_header,
};

macro_rules! create_getter {
    ($field_name:ident, $field_type:ident) => {
        pub fn $field_name(&self) -> Option<$field_type> {
            if let Some(protected) = &self.protected {
                if let Some(value) = &protected.$field_name {
                    return Some(value.clone());
                }
            }
            if let Some(unprotected) = &self.unprotected {
                if let Some(value) = &unprotected.$field_name {
                    return Some(value.clone());
                }
            }
            None
        }
    };
}

<<<<<<< HEAD
=======
#[derive(Serialize, Deserialize, Clone)]
pub struct RecipientValue {
    #[serde(skip_serializing_if = "Option::is_none")]
    pub header: Option<Jwk>,

    #[serde(with="base64_buffer")]
    #[serde(default)]
    pub encrypted_key: Vec<u8>,
}

>>>>>>> 195925ff
/// JWE representation of `Message` with public header.
/// Can be serialized to JSON or Compact representations and from same.
///
#[derive(Serialize, Deserialize, Clone, Default)]
pub struct Jwe {
    #[serde(skip_serializing_if = "Option::is_none")]
    #[serde(with="base64_jwm_header")]
    #[serde(default)]
    pub protected: Option<JwmHeader>,

    #[serde(skip_serializing_if = "Option::is_none")]
    pub unprotected: Option<JwmHeader>,

    /// Top-level recipient data for flat JWE JSON messages.
    /// Will be ignored if `recepients` is not `None`
    #[serde(flatten)]
    #[serde(skip_serializing_if = "Option::is_none")]
    pub recepient: Option<Recepient>,

    /// Pre-recipient data for flat JWE JSON messages.
    /// If not `None`, will be preferred over `recepient`.
    #[serde(rename = "recipients")]
    #[serde(skip_serializing_if = "Option::is_none")]
    pub recepients: Option<Vec<Recepient>>,

    ciphertext: String,

    iv: String,

    #[serde(skip_serializing_if = "Option::is_none")]
    pub tag: Option<String>,
}

impl Jwe {
    /// Constructor, which should be used after message is encrypted.
    pub fn new(
        unprotected: Option<JwmHeader>,
        recepients: Option<Vec<Recepient>>,
        ciphertext: impl AsRef<[u8]>,
        protected: Option<JwmHeader>,
        tag: Option<impl AsRef<[u8]>>,
        iv_input: Option<String>,
    ) -> Self {
        Jwe {
            unprotected,
            recepients,
            ciphertext: encode(ciphertext.as_ref()),
            protected,
            iv: Self::ensure_iv(iv_input),
            tag: tag.map(|tag_unencoded| encode(tag_unencoded.as_ref())),
            recepient: None,
        }
    }

    /// Constructor for creating a flat JWE JSON
    pub fn new_flat(
        unprotected: Option<JwmHeader>,
        recepient: Recepient,
        ciphertext: impl AsRef<[u8]>,
        protected: Option<JwmHeader>,
        tag: Option<impl AsRef<[u8]>>,
        iv_input: Option<String>,
    ) -> Self {
        Jwe {
            unprotected,
            recepients: None,
            ciphertext: encode(ciphertext.as_ref()),
            protected,
            iv: Self::ensure_iv(iv_input),
            tag: tag.map(|tag_unencoded| encode(tag_unencoded.as_ref())),
            recepient: Some(recepient),
        }
    }

    pub fn generate_iv() -> String {
        let mut rng = rand::thread_rng();
        let mut a = rng.gen::<[u8; 24]>().to_vec();
        a.shuffle(&mut rng);
        encode(&a)
    }

    /// Getter for ciphered payload of JWE.
    ///
    pub fn payload(&self) -> Vec<u8> {
        decode(&self.ciphertext).unwrap()
    }

    /// `iv` getter
    pub fn get_iv(&self) -> impl AsRef<[u8]> {
        decode(&self.iv).unwrap()
    }

    /// Gets initial vector from option or creates a new one.
    ///
    /// # Parameters
    ///
    /// `iv_input` - an option that may contain an initial vector
    fn ensure_iv(iv_input: Option<String>) -> String {
        iv_input.unwrap_or_else(|| {
            let mut rng = rand::thread_rng();
            let mut a = rng.gen::<[u8; 24]>().to_vec();
            a.shuffle(&mut rng);
            encode(&a)
        })
    }

    create_getter!(enc, String);
    create_getter!(kid, String);
    create_getter!(skid, String);
    create_getter!(alg, String);
    create_getter!(jku, String);
    create_getter!(jwk, Jwk);
    create_getter!(epk, Jwk);
    create_getter!(cty, String);
}

#[test]
fn default_jwe_with_random_iv() {
    // Arrange
    let not_expected: Vec<u8> = vec![0; 24];
    // Act
    let jwe = Jwe::new(
        None,
        None,
        vec![],
        None,
        Some(vec![]),
        None,
    );
    // Assert
    assert_ne!(not_expected, decode(&jwe.iv).unwrap());
}<|MERGE_RESOLUTION|>--- conflicted
+++ resolved
@@ -25,19 +25,6 @@
     };
 }
 
-<<<<<<< HEAD
-=======
-#[derive(Serialize, Deserialize, Clone)]
-pub struct RecipientValue {
-    #[serde(skip_serializing_if = "Option::is_none")]
-    pub header: Option<Jwk>,
-
-    #[serde(with="base64_buffer")]
-    #[serde(default)]
-    pub encrypted_key: Vec<u8>,
-}
-
->>>>>>> 195925ff
 /// JWE representation of `Message` with public header.
 /// Can be serialized to JSON or Compact representations and from same.
 ///
